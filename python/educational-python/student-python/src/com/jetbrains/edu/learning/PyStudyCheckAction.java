--- conflicted
+++ resolved
@@ -42,13 +42,8 @@
       }
       if (StudyCheckUtils.hasBackgroundProcesses(project)) return;
 
-<<<<<<< HEAD
-
-      if (!runTask(project)) return;
-=======
-        final Course course = StudyTaskManager.getInstance(project).getCourse();
-        if (course != null && !course.isAdaptive() && !runTask(project)) return;
->>>>>>> 83ae7357
+      final Course course = StudyTaskManager.getInstance(project).getCourse();
+      if (course != null && !course.isAdaptive() && !runTask(project)) return;
 
       final Task task = studyState.getTask();
       final VirtualFile taskDir = studyState.getTaskDir();
@@ -96,27 +91,6 @@
                                       final Process testProcess,
                                       final String commandLine) {
     return new StudyCheckTask(project, studyState, myCheckInProgress, testProcess, commandLine) {
-<<<<<<< HEAD
-            @Override
-            protected void onTaskFailed(StudyTestsOutputParser.TestsOutput testsOutput) {
-              ApplicationManager.getApplication().invokeLater(() -> {
-                if (myTaskDir == null) return;
-                myTaskManger.setStatus(myTask, StudyStatus.Failed);
-                for (Map.Entry<String, TaskFile> entry : myTask.getTaskFiles().entrySet()) {
-                  final String name = entry.getKey();
-                  final TaskFile taskFile = entry.getValue();
-                  if (taskFile.getAnswerPlaceholders().size() < 2) {
-                    myTaskManger.setStatus(taskFile, StudyStatus.Failed);
-                    continue;
-                  }
-                  if (EduNames.STUDY.equals(myTaskManger.getCourse().getCourseMode())) {
-                    CommandProcessor.getInstance().runUndoTransparentAction(() -> ApplicationManager.getApplication().runWriteAction(() -> StudyCheckUtils.runSmartTestProcess(myTaskDir, testRunner, name, taskFile, project)));
-                  }
-                }
-                StudyCheckUtils.showTestResultPopUp(testsOutput.getMessage(), MessageType.ERROR.getPopupBackground(), project);
-                StudyCheckUtils.navigateToFailedPlaceholder(myStudyState, myTask, myTaskDir, project);
-              });
-=======
       @Override
       protected void onTaskFailed(String message) {
         ApplicationManager.getApplication().invokeLater(() -> {
@@ -146,7 +120,6 @@
               else {
                 StudyCheckUtils.showTestResultPopUp(message, MessageType.ERROR.getPopupBackground(), project);
               }
->>>>>>> 83ae7357
             }
             StudyCheckUtils.navigateToFailedPlaceholder(myStudyState, myTask, myTaskDir, project);
           }
