--- conflicted
+++ resolved
@@ -501,12 +501,8 @@
    }
 
   private void initAll() {
-<<<<<<< HEAD
     myCurGlobalOption.copyFrom(myInitGlobalOption);
-    mySchemes = new THashMap<String, MyColorScheme>();
-=======
     mySchemes = new THashMap<>();
->>>>>>> 54d4e872
     for (EditorColorsScheme allScheme : EditorColorsManager.getInstance().getAllSchemes()) {
       MyColorScheme schemeDelegate = new MyColorScheme(allScheme);
       initScheme(schemeDelegate);
