--- conflicted
+++ resolved
@@ -76,13 +76,8 @@
                 analyze(element) {
                     val type = element.getKtType()
                     if (type is KtNonErrorClassType) {
-<<<<<<< HEAD
-                        val klass = type.classSymbol
+                        val klass = type.symbol
                         if (klass is KaNamedClassOrObjectSymbol) {
-=======
-                        val klass = type.symbol
-                        if (klass is KtNamedClassOrObjectSymbol) {
->>>>>>> f8d0b80e
                             return when (klass.classKind) {
                                 KaClassKind.ENUM_CLASS -> collectEnumBranches(klass)
                                 else -> collectSealedClassInheritors(klass)
@@ -151,15 +146,9 @@
 
 private fun isSealedType(type: KtType): Boolean {
     if (type is KtNonErrorClassType) {
-<<<<<<< HEAD
-        val symbol = type.classSymbol
+        val symbol = type.symbol
         if (symbol is KaNamedClassOrObjectSymbol) {
             return symbol.classKind == KaClassKind.ENUM_CLASS || symbol.modality == Modality.SEALED
-=======
-        val symbol = type.symbol
-        if (symbol is KtNamedClassOrObjectSymbol) {
-            return symbol.classKind == KtClassKind.ENUM_CLASS || symbol.modality == Modality.SEALED
->>>>>>> f8d0b80e
         }
     }
 
