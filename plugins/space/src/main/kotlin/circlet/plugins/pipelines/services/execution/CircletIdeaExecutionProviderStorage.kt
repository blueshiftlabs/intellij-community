package circlet.plugins.pipelines.services.execution

import circlet.pipelines.common.api.*
import circlet.pipelines.config.api.*
import circlet.pipelines.engine.api.*
import circlet.pipelines.engine.api.storage.*
import circlet.pipelines.provider.api.*
import circlet.pipelines.provider.local.*
import circlet.platform.api.*
import libraries.io.random.*
import libraries.klogging.*

class CircletIdeaExecutionProviderStorage : LocalExecutionProviderStorage {
    companion object : KLogging()

    private val idStorage = TaskLongIdStorage()

    private val stepExecutions = mutableListOf<AStepExecutionEntity<*>>()

    val executions = mutableListOf<CircletIdeaAGraphExecutionEntity>()

    val volumeSnapshots = mutableListOf<CircletIdeaVolumeSnapshotEntity>()

    override fun findVolumeId(volumeName: String): String? {
        TODO("not implemented") //To change body of created functions use File | Settings | File Templates.
    }

    override fun registerVolume(graphExecution: AGraphExecutionEntity, volumeId: String, volumeName: String) {
        TODO("not implemented") //To change body of created functions use File | Settings | File Templates.
    }

    override fun deleteVolumesByGraphExecution(graphExecution: AGraphExecutionEntity): Int {
        TODO("not implemented") //To change body of created functions use File | Settings | File Templates.
    }

    override fun registerSnapshot(snapshotId: String, stepExecutionId: Long) {
        val step = findStepExecution(stepExecutionId, false) ?: error("Execution step is not found")
        volumeSnapshots.add(CircletIdeaVolumeSnapshotEntity(Random.nextLong(), snapshotId, nowMs, step.graph.id, stepExecutionId, this))
    }

    override fun deleteSnapshotsByGraphExecution(graphExecution: AGraphExecutionEntity): Int {
        TODO("not implemented") //To change body of created functions use File | Settings | File Templates.
    }

    override fun findRunningJobsWithWorkerId(limit: Int): Sequence<AStepExecutionEntity<*>> {
        TODO("not implemented") //To change body of created functions use File | Settings | File Templates.
    }

    override fun findStepExecution(id: Long, forUpdate: Boolean): AStepExecutionEntity<ScriptStep.Process<*, *>>? {
        return stepExecutions.firstOrNull { it.id == id }
    }

    override fun findStepExecutions(ids: List<Long>, forUpdate: Boolean): Sequence<AStepExecutionEntity<ScriptStep.Process<*, *>>> {
        return stepExecutions.filter { it.id in ids }.asSequence()
    }

    override fun findAuthClient(graphExecution: AGraphExecutionEntity): ServiceCredentials? {
        // empty creds here.
        return ServiceCredentials("", "")
    }

    override fun findSnapshotForStepExecution(stepExec: AStepExecutionEntity<*>): AVolumeSnapshotEntity? {
        return volumeSnapshots.firstOrNull { it.stepExecutionId == stepExec.id }
    }

    override fun findSnapshotCreationPoint(graphExecutionId: Long): AStepExecutionEntity<ScriptStep.Process<*, *>>? {
        TODO("not implemented") //To change body of created functions use File | Settings | File Templates.
    }

    override fun findGraphExecutionById(graphExecutionId: Long): AGraphExecutionEntity? {
        return executions.firstOrNull { it.id == graphExecutionId }
    }

<<<<<<< HEAD
    override fun createGraphExecution(
        repoName: String,
        branch: String,
        commit: CommitHash,
        actionMeta: ScriptAction,
        bootstrapStepFactory: (AGraphExecutionEntity) -> ScriptStep.Process.Container?): AGraphExecutionEntity {
=======
    override fun createGraphExecution(actionMeta: ScriptAction,
                                      bootstrapStepFactory: (AGraphExecutionEntity) -> ScriptStep.Process.Container?): AGraphExecutionEntity {
>>>>>>> 248f084c

        logger.debug { "createJobExecution $actionMeta" }

        val now = System.currentTimeMillis()
        val jobs = mutableListOf<AStepExecutionEntity<*>>()

<<<<<<< HEAD
        val graphContext = CircletIdeaAGraphExecutionContextEntity(
            branch,
            commit,
            repoName
        )

=======
>>>>>>> 248f084c
        val graphExecutionEntity = CircletIdeaAGraphExecutionEntity(
            Random.nextLong(),
            now,
            null,
            ExecutionStatus.PENDING,
            actionMeta,
            null,
            jobs
        )

        actionMeta.steps.flatten().forEach {
            if (it is ScriptStep.Process.Container) {
                jobs.add(createAStepExecutionEntity(it, graphExecutionEntity))
            }
            else {
                logger.warn { "${it::class} is not supported" }
            }
        }

        val bootstrapStep = bootstrapStepFactory(graphExecutionEntity)

        if (bootstrapStep != null) {
            graphExecutionEntity.jobsList.add(
                createAStepExecutionEntity(bootstrapStep, graphExecutionEntity)
            )
            graphExecutionEntity.executionMeta = graphExecutionEntity.executionMeta.prependSteps(listOf(bootstrapStep))
        }

        executions.add(graphExecutionEntity)

        return graphExecutionEntity
    }

    override suspend fun <T> invoke(name: String, body: AutomationStorageTransaction.() -> T): T {
        val tx = Transaction()
        val result = tx.body()
        tx.executeAfterTransaction()

        return result
    }

    private fun createAStepExecutionEntity(bootstrapJob: ScriptStep.Process.Container, graphExecution: AGraphExecutionEntity): AStepExecutionEntity<*> {
        val jobExecId = idStorage.getOrCreateId(bootstrapJob.id)
        val entity = CircletIdeaContainerStepExecutionEntity(
            jobExecId,
            System.currentTimeMillis(),
            null,
            ExecutionStatus.SCHEDULED,
            graphExecution,
            bootstrapJob,
            null,
            false,
            null
        )
        stepExecutions.add(entity)
        return entity
    }

    private class Transaction : AutomationStorageTransaction {
        override fun timestamp(): Long {
            return System.currentTimeMillis()
        }

        private val hooks = mutableListOf<suspend () -> Unit>()
        private var executed = false

        override fun afterTransaction(priority: CallbackPriority, body: suspend () -> Unit) {
            if (executed) {
                error("transaction has been already executed")
            }
            hooks.add(body)
        }

        suspend fun executeAfterTransaction() {
            executed = true
            hooks.forEach { it() }
        }
    }
}<|MERGE_RESOLUTION|>--- conflicted
+++ resolved
@@ -71,32 +71,17 @@
         return executions.firstOrNull { it.id == graphExecutionId }
     }
 
-<<<<<<< HEAD
     override fun createGraphExecution(
-        repoName: String,
-        branch: String,
-        commit: CommitHash,
+
         actionMeta: ScriptAction,
         bootstrapStepFactory: (AGraphExecutionEntity) -> ScriptStep.Process.Container?): AGraphExecutionEntity {
-=======
-    override fun createGraphExecution(actionMeta: ScriptAction,
-                                      bootstrapStepFactory: (AGraphExecutionEntity) -> ScriptStep.Process.Container?): AGraphExecutionEntity {
->>>>>>> 248f084c
 
         logger.debug { "createJobExecution $actionMeta" }
 
         val now = System.currentTimeMillis()
         val jobs = mutableListOf<AStepExecutionEntity<*>>()
 
-<<<<<<< HEAD
-        val graphContext = CircletIdeaAGraphExecutionContextEntity(
-            branch,
-            commit,
-            repoName
-        )
 
-=======
->>>>>>> 248f084c
         val graphExecutionEntity = CircletIdeaAGraphExecutionEntity(
             Random.nextLong(),
             now,
